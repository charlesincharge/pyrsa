--- conflicted
+++ resolved
@@ -11,11 +11,7 @@
       threshold: 350
   method-complexity:
     config:
-<<<<<<< HEAD
-      threshold: 10
-=======
       threshold: 15
->>>>>>> 3bcbd1e9
   method-count:
     config:
       threshold: 20
