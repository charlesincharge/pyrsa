--- conflicted
+++ resolved
@@ -2,11 +2,8 @@
 # -*- coding: utf-8 -*-
 """
 Descriptor handling
-<<<<<<< HEAD
 
-@author: heiko, adkipnis
-=======
->>>>>>> 83d2a19f
+@author: adkipnis
 """
 
 import numpy as np
