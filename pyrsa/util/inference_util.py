--- conflicted
+++ resolved
@@ -5,12 +5,8 @@
 """
 
 import numpy as np
-<<<<<<< HEAD
+import scipy.stats as stats
 from scipy.stats import rankdata, ranksums
-=======
-import scipy.stats as stats
-from scipy.stats import rankdata
->>>>>>> 82178cdf
 from pyrsa.model import Model
 from pyrsa.rdm import RDMs
 from .matrix import pairwise_contrast
@@ -191,20 +187,11 @@
 
     Args:
         evaluations (numpy.ndarray):
-<<<<<<< HEAD
             model evaluations to be compared
 
     Returns:
         numpy.ndarray: matrix of proportions of opposit conclusions, i.e.
             p-values for the bootstrap test
-=======
-            model evaluations to be tested, typically from a results object
-
-    Returns:
-        numpy.ndarray: matrix of proportions of opposit conclusions, i.e.
-        p-values for the bootstrap test
-
->>>>>>> 82178cdf
     """
     proportions = np.zeros((evaluations.shape[1], evaluations.shape[1]))
     while len(evaluations.shape) > 2:
