<<<<<<< HEAD
"""
utility functions
"""

# from pyrsa.util.indicator import identity, allpairs, identity_pos
=======
>>>>>>> f0e86d73
import pyrsa.util.indicator as indicator<|MERGE_RESOLUTION|>--- conflicted
+++ resolved
@@ -1,9 +1 @@
-<<<<<<< HEAD
-"""
-utility functions
-"""
-
-# from pyrsa.util.indicator import identity, allpairs, identity_pos
-=======
->>>>>>> f0e86d73
 import pyrsa.util.indicator as indicator