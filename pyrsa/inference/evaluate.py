#!/usr/bin/env python3
# -*- coding: utf-8 -*-
"""
inference module: evaluate models
@author: heiko
"""

import numpy as np
import tqdm
from collections.abc import Iterable
from pyrsa.rdm import compare
from pyrsa.inference import bootstrap_sample
from pyrsa.inference import bootstrap_sample_rdm
from pyrsa.inference import bootstrap_sample_pattern
from pyrsa.util.rdm_utils import add_pattern_index
from pyrsa.model import Model
from pyrsa.util.inference_util import input_check_model
from .result import Result
<<<<<<< HEAD
from .crossvalsets import sets_leave_one_out_pattern
=======
>>>>>>> 1093ae2c
from .crossvalsets import sets_k_fold
from .noise_ceiling import boot_noise_ceiling
from .noise_ceiling import cv_noise_ceiling


def eval_fixed(model, data, theta=None, method='cosine'):
    """evaluates a model on data, without any bootstrapping or
    cross-validation

    Args:
        model(pyrsa.model.Model): Model to be evaluated
        data(pyrsa.rdm.RDMs): data to evaluate on
        theta(numpy.ndarray): parameter vector for the model
        method(string): comparison method to use

    Returns:
        float: evaluation

    """
    evaluations, theta, _ = input_check_model(model, theta, None, 1)
    if isinstance(model, Model):
        rdm_pred = model.predict_rdm(theta=theta)
        evaluations = np.array([[compare(rdm_pred, data, method)[0]]])
    elif isinstance(model, Iterable):
        for k in range(len(model)):
            rdm_pred = model[k].predict_rdm(theta=theta[k])
            evaluations[k] = np.mean(compare(rdm_pred, data, method)[0])
        evaluations = evaluations.reshape((1,len(model)))
    else:
        raise ValueError('model should be a pyrsa.model.Model or a list of'
                         + ' such objects')
    noise_ceil = boot_noise_ceiling(data,
            method=method, rdm_descriptor='index')
    result = Result(model, evaluations, method=method,
                    cv_method='fixed', noise_ceiling=noise_ceil)
    return result
        


def eval_bootstrap(model, data, theta=None, method='cosine', N=1000,
                   pattern_descriptor=None, rdm_descriptor=None,
                   boot_noise_ceil=False):
    """evaluates a model on data
    performs bootstrapping to get a sampling distribution

    Args:
        model(pyrsa.model.Model): Model to be evaluated
        data(pyrsa.rdm.RDMs): data to evaluate on
        theta(numpy.ndarray): parameter vector for the model
        method(string): comparison method to use
        N(int): number of samples
        pattern_descriptor(string): descriptor to group patterns for bootstrap
        rdm_descriptor(string): descriptor to group rdms for bootstrap

    Returns:
        numpy.ndarray: vector of evaluations

    """
    evaluations, theta, fitter = input_check_model(model, theta, None, N)
    noise_min = []
    noise_max = []
    for i in tqdm.trange(N):
        sample, rdm_sample, pattern_sample = \
            bootstrap_sample(data, rdm_descriptor=rdm_descriptor,
                             pattern_descriptor=pattern_descriptor)
        if isinstance(model, Model):
            rdm_pred = model.predict_rdm(theta=theta)
<<<<<<< HEAD
            pattern_descriptor, pattern_select = \
                add_pattern_index(rdm_pred, pattern_descriptor)
=======
>>>>>>> 1093ae2c
            rdm_pred = rdm_pred.subsample_pattern(pattern_descriptor,
                                                  pattern_sample)
            evaluations[i] = np.mean(compare(rdm_pred, sample, method))
        elif isinstance(model, Iterable):
            j = 0
            for mod in model:
                rdm_pred = mod.predict_rdm(theta=theta[j])
<<<<<<< HEAD
                pattern_descriptor, pattern_select = \
                    add_pattern_index(rdm_pred, pattern_descriptor)
=======
>>>>>>> 1093ae2c
                rdm_pred = rdm_pred.subsample_pattern(pattern_descriptor,
                                                      pattern_sample)
                evaluations[i, j] = np.mean(compare(rdm_pred, sample, method))
                j += 1
<<<<<<< HEAD
        noise_min_sample, noise_max_sample = boot_noise_ceiling(sample,
            method=method, rdm_descriptor=rdm_descriptor)
        noise_min.append(noise_min_sample)
        noise_max.append(noise_max_sample)
    if isinstance(model, Model):
        evaluations = evaluations.reshape((N,1))
    noise_ceil = np.array([noise_min, noise_max])
=======
        if boot_noise_ceil:
            noise_min_sample, noise_max_sample = boot_noise_ceiling(sample,
                method=method, rdm_descriptor=rdm_descriptor)
            noise_min.append(noise_min_sample)
            noise_max.append(noise_max_sample)
    if isinstance(model, Model):
        evaluations = evaluations.reshape((N,1))
    if boot_noise_ceil:
        noise_ceil = np.array([noise_min, noise_max])
    else:
        noise_ceil = np.array(boot_noise_ceiling(data,
            method=method, rdm_descriptor=rdm_descriptor))
>>>>>>> 1093ae2c
    result = Result(model, evaluations, method=method,
                    cv_method='bootstrap', noise_ceiling=noise_ceil)
    return result


def eval_bootstrap_pattern(model, data, theta=None, method='cosine', N=1000,
<<<<<<< HEAD
                           pattern_descriptor=None, rdm_descriptor=None):
=======
                           pattern_descriptor=None, rdm_descriptor=None,
                           boot_noise_ceil=True):
>>>>>>> 1093ae2c
    """evaluates a model on data
    performs bootstrapping over patterns to get a sampling distribution

    Args:
        model(pyrsa.model.Model): Model to be evaluated
        data(pyrsa.rdm.RDMs): data to evaluate on
        theta(numpy.ndarray): parameter vector for the model
        method(string): comparison method to use
        N(int): number of samples
        pattern_descriptor(string): descriptor to group patterns for bootstrap
        rdm_descriptor(string): descriptor to group patterns for noise
            ceiling calculation

    Returns:
        numpy.ndarray: vector of evaluations

    """
    evaluations, theta, fitter = input_check_model(model, theta, None, N)
    noise_min = []
    noise_max = []
    for i in tqdm.trange(N):
        sample, pattern_sample = \
            bootstrap_sample_pattern(data, pattern_descriptor)
        if isinstance(model, Model):
            rdm_pred = model.predict_rdm(theta=theta)
<<<<<<< HEAD
            pattern_descriptor, pattern_select = \
                add_pattern_index(rdm_pred, pattern_descriptor)
=======
>>>>>>> 1093ae2c
            rdm_pred = rdm_pred.subsample_pattern(pattern_descriptor,
                                                  pattern_sample)
            evaluations[i] = np.mean(compare(rdm_pred, sample, method))
        elif isinstance(model, Iterable):
            j = 0
            for mod in model:
                rdm_pred = mod.predict_rdm(theta=theta[j])
<<<<<<< HEAD
                pattern_descriptor, pattern_select = \
                    add_pattern_index(rdm_pred, pattern_descriptor)
=======
>>>>>>> 1093ae2c
                rdm_pred = rdm_pred.subsample_pattern(pattern_descriptor,
                                                      pattern_sample)
                evaluations[i, j] = np.mean(compare(rdm_pred, sample[0],
                                                    method))
                j += 1
<<<<<<< HEAD
        noise_min_sample, noise_max_sample = boot_noise_ceiling(sample,
            method=method, rdm_descriptor=rdm_descriptor)
        noise_min.append(noise_min_sample)
        noise_max.append(noise_max_sample)
    if isinstance(model, Model):
        evaluations = evaluations.reshape((N,1))
    noise_ceil = np.array([noise_min, noise_max])
=======
        if boot_noise_ceil:
            noise_min_sample, noise_max_sample = boot_noise_ceiling(sample,
                method=method, rdm_descriptor=rdm_descriptor)
            noise_min.append(noise_min_sample)
            noise_max.append(noise_max_sample)
    if isinstance(model, Model):
        evaluations = evaluations.reshape((N,1))
    if boot_noise_ceil:
        noise_ceil = np.array([noise_min, noise_max])
    else:
        noise_ceil = np.array(boot_noise_ceiling(data,
            method=method, rdm_descriptor=rdm_descriptor))
>>>>>>> 1093ae2c
    result = Result(model, evaluations, method=method,
                    cv_method='bootstrap_pattern', noise_ceiling=noise_ceil)
    return result


def eval_bootstrap_rdm(model, data, theta=None, method='cosine', N=1000,
                       rdm_descriptor=None, boot_noise_ceil=False):
    """evaluates a model on data
    performs bootstrapping to get a sampling distribution

    Args:
        model(pyrsa.model.Model): Model to be evaluated
        data(pyrsa.rdm.RDMs): data to evaluate on
        theta(numpy.ndarray): parameter vector for the model
        method(string): comparison method to use
        N(int): number of samples
        rdm_descriptor(string): rdm_descriptor to group rdms for bootstrap

    Returns:
        numpy.ndarray: vector of evaluations

    """
    evaluations, theta, _ = input_check_model(model, theta, None, N)
    noise_min = []
    noise_max = []
    for i in tqdm.trange(N):
        sample = bootstrap_sample_rdm(data, rdm_descriptor)
        if isinstance(model, Model):
            rdm_pred = model.predict_rdm(theta=theta)
            evaluations[i] = np.mean(compare(rdm_pred, sample[0], method))
        elif isinstance(model, Iterable):
            j = 0
            for mod in model:
                rdm_pred = mod.predict_rdm(theta=theta[j])
                evaluations[i, j] = np.mean(compare(rdm_pred, sample[0],
                                                    method))
                j += 1
<<<<<<< HEAD
        noise_min_sample, noise_max_sample = boot_noise_ceiling(sample[0],
            method=method, rdm_descriptor=rdm_descriptor)
        noise_min.append(noise_min_sample)
        noise_max.append(noise_max_sample)
    if isinstance(model, Model):
        evaluations = evaluations.reshape((N,1))
    noise_ceil = np.array([noise_min, noise_max])
=======
        if boot_noise_ceil:
            noise_min_sample, noise_max_sample = boot_noise_ceiling(sample,
                method=method, rdm_descriptor=rdm_descriptor)
            noise_min.append(noise_min_sample)
            noise_max.append(noise_max_sample)
    if isinstance(model, Model):
        evaluations = evaluations.reshape((N,1))
    if boot_noise_ceil:
        noise_ceil = np.array([noise_min, noise_max])
    else:
        noise_ceil = np.array(boot_noise_ceiling(data,
            method=method, rdm_descriptor=rdm_descriptor))
>>>>>>> 1093ae2c
    result = Result(model, evaluations, method=method,
                    cv_method='bootstrap_rdm', noise_ceiling=noise_ceil)
    return result


def crossval(model, rdms, train_set, test_set, ceil_set=None, method='cosine',
             fitter=None, pattern_descriptor=None):
    """evaluates a model on cross-validation sets

    Args:
        model(pyrsa.model.Model): Model to be evaluated
        rdms(pyrsa.rdm.RDMs): full dataset
        train_set(list): a list of the training RDMs with 2-tuple entries:
            (RDMs, pattern_sample)
        test_set(list): a list of the test RDMs with 2-tuple entries:
            (RDMs, pattern_sample)
        method(string): comparison method to use
        pattern_descriptor(string): descriptor to group patterns

    Returns:
        numpy.ndarray: vector of evaluations

    """
    assert len(train_set) == len(test_set), \
        'train_set and test_set must have the same length'
    if ceil_set is not None:
        assert len(ceil_set) == len(test_set), \
            'ceil_set and test_set must have the same length'
    if pattern_descriptor is None:
        pattern_descriptor = 'index'
    evaluations = []
    noise_ceil = []
    for i in range(len(train_set)):
        train = train_set[i]
        test = test_set[i]
        if (train[0].n_rdm == 0 or test[0].n_rdm == 0 or
                train[0].n_cond <= 2 or test[0].n_cond <= 2):
            if isinstance(model, Model):
                evals = np.nan
            elif isinstance(model, Iterable):
                evals = np.empty(len(model)) * np.nan
        else:
            if isinstance(model, Model):
                if fitter is None:
                    fitter = model.default_fitter
                theta = fitter(model, train[0], method=method,
                               pattern_sample=train[1],
                               pattern_descriptor=pattern_descriptor)
                pred = model.predict_rdm(theta)
                pred = pred.subsample_pattern(by=pattern_descriptor,
                                              value=test[1])
                evals = np.mean(compare(pred, test[0], method))
            elif isinstance(model, Iterable):
                evals, _, fitter = input_check_model(model, None, fitter)
                for j in range(len(model)):
                    theta = fitter[j](model[j], train[0], method=method,
                                        pattern_sample=train[1],
                                        pattern_descriptor=pattern_descriptor)
                    pred = model[j].predict_rdm(theta)
                    pred = pred.subsample_pattern(by=pattern_descriptor,
                                                  value=test[1])
                    evals[j] = np.mean(compare(pred, test[0], method))
            if ceil_set is None:
                noise_ceil.append(boot_noise_ceiling(
                    rdms.subsample_pattern(by=pattern_descriptor, value=test[1])
                    , method=method))
        evaluations.append(evals)
    if isinstance(model, Model):
        model = [model]
    evaluations = np.array(evaluations).T # .T to switch model/set order
    evaluations = evaluations.reshape((1, len(model), len(train_set)))
    if ceil_set is not None:
        noise_ceil = cv_noise_ceiling(rdms, ceil_set, test_set, method=method,
                                      pattern_descriptor=pattern_descriptor)
    else:
        noise_ceil = np.array(noise_ceil).T
    result = Result(model, evaluations, method=method,
                    cv_method='crossvalidation', noise_ceiling=noise_ceil)
    return result


def bootstrap_crossval(model, data, method='cosine', fitter=None,
                       k_pattern=5, k_rdm=5, N=1000,
                       pattern_descriptor=None, rdm_descriptor=None,
                       random=True):
    """evaluates a model by k-fold crossvalidation within a bootstrap

    Args:
        model(pyrsa.model.Model): Model to be evaluated
        data(pyrsa.rdm.RDMs): RDM data to use
        method(string): comparison method to use
        fitter(function): fitting method for model
        k_pattern(int): #folds over patterns
        k_rdm(int): #folds over rdms
        N(int): number of bootstrap samples (default: 1000)
        pattern_descriptor(string): descriptor to group patterns
        rdm_descriptor(string): descriptor to group rdms
        random(bool): randomize group assignments (default: True)

    Returns:
        numpy.ndarray: matrix of evaluations (N x k)

    """
    if isinstance(model, Model):
        evaluations = np.zeros((N, 1, k_pattern * k_rdm))
    elif isinstance(model, Iterable):
        evaluations = np.zeros((N, len(model), k_pattern * k_rdm))
    noise_ceil = np.zeros((2, N))
    for i_sample in tqdm.trange(N):
        sample, rdm_sample, pattern_sample = bootstrap_sample(data,
            rdm_descriptor=rdm_descriptor,
            pattern_descriptor=pattern_descriptor)
        train_set, test_set, ceil_set = sets_k_fold(sample,
            pattern_descriptor=pattern_descriptor,
            rdm_descriptor=rdm_descriptor,
            k_pattern=k_pattern, k_rdm=k_rdm, random=random)
        for idx in range(len(test_set)):
            test_set[idx][1] = _concat_sampling(pattern_sample,
                                                test_set[idx][1])
            train_set[idx][1] = _concat_sampling(pattern_sample,
                                                 train_set[idx][1])
        cv_result = crossval(model, sample,
            train_set, test_set,
            method=method, fitter=fitter, 
            pattern_descriptor=pattern_descriptor)
        if isinstance(model, Model):   
            evaluations[i_sample, 0, :] = cv_result.evaluations[0, 0]
        elif isinstance(model, Iterable):
            evaluations[i_sample, :, :] = cv_result.evaluations[0]
            noise_ceil[:,i_sample] = cv_result.noise_ceiling
    result = Result(model, evaluations, method=method,
                    cv_method='bootstrap_crossval', noise_ceiling=noise_ceil)
    return result


def _concat_sampling(sample1, sample2):
    """ computes an index vector for the sequential sampling with sample1 
    and sample2
    """
    sample_out = [[i_samp1 for i_samp1 in sample1 if i_samp1==i_samp2]
                  for i_samp2 in sample2]
    return sum(sample_out,[])<|MERGE_RESOLUTION|>--- conflicted
+++ resolved
@@ -16,10 +16,6 @@
 from pyrsa.model import Model
 from pyrsa.util.inference_util import input_check_model
 from .result import Result
-<<<<<<< HEAD
-from .crossvalsets import sets_leave_one_out_pattern
-=======
->>>>>>> 1093ae2c
 from .crossvalsets import sets_k_fold
 from .noise_ceiling import boot_noise_ceiling
 from .noise_ceiling import cv_noise_ceiling
@@ -87,11 +83,6 @@
                              pattern_descriptor=pattern_descriptor)
         if isinstance(model, Model):
             rdm_pred = model.predict_rdm(theta=theta)
-<<<<<<< HEAD
-            pattern_descriptor, pattern_select = \
-                add_pattern_index(rdm_pred, pattern_descriptor)
-=======
->>>>>>> 1093ae2c
             rdm_pred = rdm_pred.subsample_pattern(pattern_descriptor,
                                                   pattern_sample)
             evaluations[i] = np.mean(compare(rdm_pred, sample, method))
@@ -99,24 +90,10 @@
             j = 0
             for mod in model:
                 rdm_pred = mod.predict_rdm(theta=theta[j])
-<<<<<<< HEAD
-                pattern_descriptor, pattern_select = \
-                    add_pattern_index(rdm_pred, pattern_descriptor)
-=======
->>>>>>> 1093ae2c
                 rdm_pred = rdm_pred.subsample_pattern(pattern_descriptor,
                                                       pattern_sample)
                 evaluations[i, j] = np.mean(compare(rdm_pred, sample, method))
                 j += 1
-<<<<<<< HEAD
-        noise_min_sample, noise_max_sample = boot_noise_ceiling(sample,
-            method=method, rdm_descriptor=rdm_descriptor)
-        noise_min.append(noise_min_sample)
-        noise_max.append(noise_max_sample)
-    if isinstance(model, Model):
-        evaluations = evaluations.reshape((N,1))
-    noise_ceil = np.array([noise_min, noise_max])
-=======
         if boot_noise_ceil:
             noise_min_sample, noise_max_sample = boot_noise_ceiling(sample,
                 method=method, rdm_descriptor=rdm_descriptor)
@@ -129,19 +106,14 @@
     else:
         noise_ceil = np.array(boot_noise_ceiling(data,
             method=method, rdm_descriptor=rdm_descriptor))
->>>>>>> 1093ae2c
     result = Result(model, evaluations, method=method,
                     cv_method='bootstrap', noise_ceiling=noise_ceil)
     return result
 
 
 def eval_bootstrap_pattern(model, data, theta=None, method='cosine', N=1000,
-<<<<<<< HEAD
-                           pattern_descriptor=None, rdm_descriptor=None):
-=======
                            pattern_descriptor=None, rdm_descriptor=None,
                            boot_noise_ceil=True):
->>>>>>> 1093ae2c
     """evaluates a model on data
     performs bootstrapping over patterns to get a sampling distribution
 
@@ -167,11 +139,6 @@
             bootstrap_sample_pattern(data, pattern_descriptor)
         if isinstance(model, Model):
             rdm_pred = model.predict_rdm(theta=theta)
-<<<<<<< HEAD
-            pattern_descriptor, pattern_select = \
-                add_pattern_index(rdm_pred, pattern_descriptor)
-=======
->>>>>>> 1093ae2c
             rdm_pred = rdm_pred.subsample_pattern(pattern_descriptor,
                                                   pattern_sample)
             evaluations[i] = np.mean(compare(rdm_pred, sample, method))
@@ -179,25 +146,11 @@
             j = 0
             for mod in model:
                 rdm_pred = mod.predict_rdm(theta=theta[j])
-<<<<<<< HEAD
-                pattern_descriptor, pattern_select = \
-                    add_pattern_index(rdm_pred, pattern_descriptor)
-=======
->>>>>>> 1093ae2c
                 rdm_pred = rdm_pred.subsample_pattern(pattern_descriptor,
                                                       pattern_sample)
                 evaluations[i, j] = np.mean(compare(rdm_pred, sample[0],
                                                     method))
                 j += 1
-<<<<<<< HEAD
-        noise_min_sample, noise_max_sample = boot_noise_ceiling(sample,
-            method=method, rdm_descriptor=rdm_descriptor)
-        noise_min.append(noise_min_sample)
-        noise_max.append(noise_max_sample)
-    if isinstance(model, Model):
-        evaluations = evaluations.reshape((N,1))
-    noise_ceil = np.array([noise_min, noise_max])
-=======
         if boot_noise_ceil:
             noise_min_sample, noise_max_sample = boot_noise_ceiling(sample,
                 method=method, rdm_descriptor=rdm_descriptor)
@@ -210,7 +163,6 @@
     else:
         noise_ceil = np.array(boot_noise_ceiling(data,
             method=method, rdm_descriptor=rdm_descriptor))
->>>>>>> 1093ae2c
     result = Result(model, evaluations, method=method,
                     cv_method='bootstrap_pattern', noise_ceiling=noise_ceil)
     return result
@@ -248,15 +200,6 @@
                 evaluations[i, j] = np.mean(compare(rdm_pred, sample[0],
                                                     method))
                 j += 1
-<<<<<<< HEAD
-        noise_min_sample, noise_max_sample = boot_noise_ceiling(sample[0],
-            method=method, rdm_descriptor=rdm_descriptor)
-        noise_min.append(noise_min_sample)
-        noise_max.append(noise_max_sample)
-    if isinstance(model, Model):
-        evaluations = evaluations.reshape((N,1))
-    noise_ceil = np.array([noise_min, noise_max])
-=======
         if boot_noise_ceil:
             noise_min_sample, noise_max_sample = boot_noise_ceiling(sample,
                 method=method, rdm_descriptor=rdm_descriptor)
@@ -269,7 +212,6 @@
     else:
         noise_ceil = np.array(boot_noise_ceiling(data,
             method=method, rdm_descriptor=rdm_descriptor))
->>>>>>> 1093ae2c
     result = Result(model, evaluations, method=method,
                     cv_method='bootstrap_rdm', noise_ceiling=noise_ceil)
     return result
