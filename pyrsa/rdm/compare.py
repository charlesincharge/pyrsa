#!/usr/bin/env python3
# -*- coding: utf-8 -*-
"""
Created on Fri Dec  6 13:01:12 2019

@author: heiko
"""
import numpy as np
import scipy.stats
import scipy.sparse.linalg as s_lin
from scipy.stats._stats import _kendall_dis
from pyrsa.util.matrix import pairwise_contrast_sparse
from pyrsa.util.rdm_utils import _get_n_from_reduced_vectors
from pyrsa.util.matrix import row_col_indicator_G

def compare(rdm1, rdm2, method='cosine', sigma_k=None):
    """calculates the distances between two RDMs objects using a chosen method

    Args:
        rdm1 (pyrsa.rdm.RDMs):
            first set of RDMs
        rdm2 (pyrsa.rdm.RDMs):
            second set of RDMs
        method (string):
            which method to use, options are:
            'cosine' = cosine distance
            'spearman' = spearman rank correlation distance
            'corr' = pearson correlation distance
            'kendall' = kendall-tau based distance
    Returns:
        numpy.ndarray: dist:
            dissimilarity between the two RDMs

    """
    if method == 'cosine':
        sim = compare_cosine(rdm1, rdm2)
    elif method == 'spearman':
        sim = compare_spearman(rdm1, rdm2)
    elif method == 'corr':
        sim = compare_correlation(rdm1, rdm2)
    elif method == 'kendall' or method == 'tau-b':
        sim = compare_kendall_tau(rdm1, rdm2)
    elif method == 'tau-a':
<<<<<<< HEAD
        dist = compare_kendall_tau_a(rdm1, rdm2)
    elif method == 'corr_cov':
        dist = compare_correlation_cov_weighted(rdm1, rdm2, sigma_k=sigma_k)
    elif method == 'cosine_cov':
        dist = compare_cosine_cov_weighted(rdm1, rdm2, sigma_k=sigma_k)
    elif method == 'rho-a':
        dist = compare_rho_a(rdm1, rdm2)
=======
        sim = compare_kendall_tau_a(rdm1, rdm2)
    elif method == 'corr_cov':
        sim = compare_correlation_cov_weighted(rdm1, rdm2, sigma_k=sigma_k)
    elif method == 'cosine_cov':
        sim = compare_cosine_cov_weighted(rdm1, rdm2, sigma_k=sigma_k)
>>>>>>> db554061
    else:
        raise ValueError('Unknown RDM comparison method requested!')
    return sim


def compare_cosine(rdm1, rdm2):
    """calculates the cosine distances between two RDMs objects

    Args:
        rdm1 (pyrsa.rdm.RDMs):
            first set of RDMs
        rdm2 (pyrsa.rdm.RDMs):
            second set of RDMs
    Returns:
        numpy.ndarray: dist
            cosine distance between the two RDMs

    """
    vector1, vector2 = _parse_input_rdms(rdm1, rdm2)
    sim = _cosine(vector1, vector2)
    return sim


def compare_correlation(rdm1, rdm2):
    """calculates the correlation distances between two RDMs objects

    Args:
        rdm1 (pyrsa.rdm.RDMs):
            first set of RDMs
        rdm2 (pyrsa.rdm.RDMs):
            second set of RDMs
    Returns:
        numpy.ndarray: dist:
            correlation distance between the two RDMs

    """
    vector1, vector2 = _parse_input_rdms(rdm1, rdm2)
    # compute by subtracting the mean and then calculating cosine similarity
    vector1 = vector1 - np.mean(vector1, 1, keepdims=True)
    vector2 = vector2 - np.mean(vector2, 1, keepdims=True)
    sim = _cosine(vector1, vector2)
    return sim


def compare_cosine_cov_weighted(rdm1, rdm2, sigma_k=None):
    """calculates the cosine distances between two RDMs objects

    Args:
        rdm1 (pyrsa.rdm.RDMs):
            first set of RDMs
        rdm2 (pyrsa.rdm.RDMs):
            second set of RDMs
    Returns:
        numpy.ndarray: dist:
            cosine distance between the two RDMs

    """
    vector1, vector2 = _parse_input_rdms(rdm1, rdm2)
    sim = _cosine_cov_weighted(vector1, vector2, sigma_k)
    return sim


def compare_correlation_cov_weighted(rdm1, rdm2, sigma_k=None):
    """calculates the correlation distances between two RDMs objects

    Args:
        rdm1 (pyrsa.rdm.RDMs):
            first set of RDMs
        rdm2 (pyrsa.rdm.RDMs):
            second set of RDMs
    Returns:
        numpy.ndarray: dist:
            correlation distance between the two RDMs

    """
    vector1, vector2 = _parse_input_rdms(rdm1, rdm2)
    # compute by subtracting the mean and then calculating cosine similarity
    vector1 = vector1 - np.mean(vector1, 1, keepdims=True)
    vector2 = vector2 - np.mean(vector2, 1, keepdims=True)
    sim = _cosine_cov_weighted(vector1, vector2, sigma_k)
    return sim


def compare_cosine_cov_weighted(rdm1, rdm2, sigma_k=None):
    """calculates the cosine distances between two RDMs objects

    Args:
        rdm1 (pyrsa.rdm.RDMs):
            first set of RDMs
        rdm2 (pyrsa.rdm.RDMs):
            second set of RDMs
    Returns:
        numpy.ndarray: dist:
            cosine distance between the two RDMs

    """
    vector1, vector2 = _parse_input_rdms(rdm1, rdm2)
    sim = _cosine_cov_weighted(vector1, vector2, sigma_k)
    return 1 - sim


def compare_correlation_cov_weighted(rdm1, rdm2, sigma_k=None):
    """calculates the correlation distances between two RDMs objects

    Args:
        rdm1 (pyrsa.rdm.RDMs):
            first set of RDMs
        rdm2 (pyrsa.rdm.RDMs):
            second set of RDMs
    Returns:
        numpy.ndarray: dist:
            correlation distance between the two RDMs

    """
    vector1, vector2 = _parse_input_rdms(rdm1, rdm2)
    # compute by subtracting the mean and then calculating cosine similarity
    vector1 = vector1 - np.mean(vector1, 1, keepdims=True)
    vector2 = vector2 - np.mean(vector2, 1, keepdims=True)
    sim = _cosine_cov_weighted(vector1, vector2, sigma_k)
    return 1 - sim


def compare_spearman(rdm1, rdm2):
    """calculates the spearman rank correlation distances between
    two RDMs objects

    Args:
        rdm1 (pyrsa.rdm.RDMs):
            first set of RDMs
        rdm2 (pyrsa.rdm.RDMs):
            second set of RDMs
    Returns:
        numpy.ndarray: dist:
            rank correlation distance between the two RDMs

    """
    vector1, vector2 = _parse_input_rdms(rdm1, rdm2)
    vector1 = np.apply_along_axis(scipy.stats.rankdata, 1, vector1)
    vector2 = np.apply_along_axis(scipy.stats.rankdata, 1, vector2)
    vector1 = vector1 - np.mean(vector1, 1, keepdims=True)
    vector2 = vector2 - np.mean(vector2, 1, keepdims=True)
    sim = _cosine(vector1, vector2)
    return sim


def compare_rho_a(rdm1, rdm2):
    """calculates the spearman rank correlation distances between
    two RDMs objects

    Args:
        rdm1 (pyrsa.rdm.RDMs):
            first set of RDMs
        rdm2 (pyrsa.rdm.RDMs):
            second set of RDMs
    Returns:
        numpy.ndarray: dist:
            rank correlation distance between the two RDMs

    """
    vector1, vector2 = _parse_input_rdms(rdm1, rdm2)
    vector1 = np.apply_along_axis(scipy.stats.rankdata, 1, vector1)
    vector2 = np.apply_along_axis(scipy.stats.rankdata, 1, vector2)
    vector1 = vector1 - np.mean(vector1, 1, keepdims=True)
    vector2 = vector2 - np.mean(vector2, 1, keepdims=True)
    n = vector1.shape[1]
    sim = np.einsum('ij,kj->ik', vector1, vector2) / (n ** 3 - n) * 12
    return 1 - sim


def compare_kendall_tau(rdm1, rdm2):
    """calculates the Kendall-tau b based distance between two RDMs objects.
    Kendall-tau b is the version, which corrects for ties.
    We here use the implementation from scipy.

        Args:
            rdm1 (pyrsa.rdm.RDMs):
                first set of RDMs
            rdm2 (pyrsa.rdm.RDMs):
                second set of RDMs
        Returns:
            numpy.ndarray: dist:
                kendall-tau based distance between the two RDMs
    """
    vector1, vector2 = _parse_input_rdms(rdm1, rdm2)
    sim = _all_combinations(vector1, vector2, _kendall_tau)
    return sim


def compare_kendall_tau_a(rdm1, rdm2):
    """calculates the Kendall-tau a based distance between two RDMs objects.
    adequate when some models predict ties

        Args:
            rdm1 (pyrsa.rdm.RDMs):
                first set of RDMs
            rdm2 (pyrsa.rdm.RDMs):
                second set of RDMs
        Returns:
            numpy.ndarray: dist:
                kendall-tau a based distance between the two RDMs
    """
    vector1, vector2 = _parse_input_rdms(rdm1, rdm2)
    sim = _all_combinations(vector1, vector2, _tau_a)
    return sim


def _all_combinations(vectors1, vectors2, func):
    """runs a function func on all combinations of v1 in vectors1
    and v2 in vectors2 and puts the results into an array

    Args:
        vectors1 (numpy.ndarray):
            first set of values
        vectors1 (numpy.ndarray):
            second set of values
        func (function):
            function to be applied, should take two input vectors
            and return one scalar
    Returns:
        numpy.ndarray: value: function result over all pairs

    """
    value = np.empty((len(vectors1), len(vectors2)))
    k1 = 0
    for v1 in vectors1:
        k2 = 0
        for v2 in vectors2:
            value[k1, k2] = func(v1, v2)
            k2 += 1
        k1 += 1
    return value


def _cosine_cov_weighted_slow(vector1, vector2, sigma_k=None):
    """computes the cosine angles between two sets of vectors

    Args:
        vector1 (numpy.ndarray):
            first vectors (2D)
        vector1 (numpy.ndarray):
            second vectors (2D)
        sigma_k (Matrix):
            optional, covariance between pattern estimates

    Returns:
        cos (float):
            cosine angle between vectors

    """
    n_cond = _get_n_from_reduced_vectors(vector1)
    v = _get_v(n_cond, sigma_k)
    # compute V^-1 vector1/2 for all vectors by solving Vx = vector1/2
    vector1_m = np.array([scipy.sparse.linalg.cg(v, vector1[i], atol=0)[0]
                          for i in range(vector1.shape[0])])
    vector2_m = np.array([scipy.sparse.linalg.cg(v, vector2[i], atol=0)[0]
                          for i in range(vector2.shape[0])])
    # compute the inner products v1^T (V^-1 v2) for all combinations
    cos = np.einsum('ij,kj->ik', vector1, vector2_m)
    # divide by sqrt(v1^T (V^-1 v1))
    cos /= np.sqrt(np.einsum('ij,ij->i', vector1,
                             vector1_m)).reshape((-1, 1))
    # divide by sqrt(v2^T (V^-1 v2))
    cos /= np.sqrt(np.einsum('ij,ij->i', vector2,
                             vector2_m)).reshape((1, -1))
    return cos


def _cosine_cov_weighted(vector1, vector2, sigma_k=None):
    """computes the cosine angles between two sets of vectors
    weighted by the covariance - linearCKA

    Args:
        vector1 (numpy.ndarray):
            first vectors (2D)
        vector1 (numpy.ndarray):
            second vectors (2D)

    Returns:
        cos (float):
            cosine angle between vectors (linear CKA)

    """
    if sigma_k is not None:
        cos = _cosine_cov_weighted_slow(vector1, vector2, sigma_k=sigma_k)
    else:
        # Compute the extended version of RDM vectors in whitened space 
        vector1_m = _cov_weighting(vector1)
        vector2_m = _cov_weighting(vector2)
        # compute the inner products v1^T V^-1 v2 for all combinations
        cos = np.einsum('ij,kj->ik', vector1_m, vector2_m)
        # divide by sqrt(v1^T V^-1 v1)
        cos /= np.sqrt(np.einsum('ij,ij->i', vector1_m,
                                 vector1_m)).reshape((-1, 1))
        # divide by sqrt(v2^T V^-1 v2)
        cos /= np.sqrt(np.einsum('ij,ij->i', vector2_m,
                                 vector2_m)).reshape((1, -1))
    return cos


def _cov_weighting(vector):
    """Transforms a array of RDM vectors in to representation 
    in which the elements are isotropic. This is a stretched-out 
    second moment matrix, with the diagonal elements appended.
    To account for the fact that the off-diagonal elements are
    only there once, they are multipled by 2

    Args:
        vector (numpy.ndarray):
            RDM vectors (2D) N x n_dist 
    Returns:
        vector_w:
            weighted vectors (M x n_dist + n_cond) 
    """
    N, n_dist = vector.shape
    n_cond = _get_n_from_reduced_vectors(vector)
    vector_w = -0.5 * np.c_[vector,np.zeros((N, n_cond))]
    rowI, colI = row_col_indicator_G(n_cond)
    sumI  = rowI + colI
    m = vector_w @ sumI / n_cond # Column and row means
    mm = np.sum(vector_w * 2,axis=1) / (n_cond * n_cond) # Overall mean
    mm = mm.reshape(-1,1)
    # subtract the column and row means and add overall mean
    vector_w = vector_w - m @ sumI.T + mm
    # Weight the off-diagnoal terms double 
    vector_w[:,:n_dist] = vector_w[:,:n_dist] * np.sqrt(2)
    return vector_w


def _cosine(vector1, vector2):
    """computes the cosine angles between two sets of vectors

    Args:
        vector1 (numpy.ndarray):
            first vectors (2D)
        vector1 (numpy.ndarray):
            second vectors (2D)
    Returns:
        cos (float):
            cosine angle between vectors

    """
    # compute all inner products
    cos = np.einsum('ij,kj->ik', vector1, vector2)
    # divide by sqrt of the inner products with themselves
    cos /= np.sqrt(np.einsum('ij,ij->i', vector1, vector1)).reshape((-1, 1))
    cos /= np.sqrt(np.einsum('ij,ij->i', vector2, vector2)).reshape((1, -1))
    return cos


def _kendall_tau(vector1, vector2):
    """computes the kendall-tau between two vectors

    Args:
        vector1 (numpy.ndarray):
            first vector
        vector1 (numpy.ndarray):
            second vector
    Returns:
        tau (float):
            kendall-tau

    """
    tau = scipy.stats.kendalltau(vector1, vector2).correlation
    return tau


def _tau_a(vector1, vector2):
    """computes kendall-tau a between two vectors
    based on modifying scipy.stats.kendalltau

    Args:
        vector1 (numpy.ndarray):
            first vector
        vector1 (numpy.ndarray):
            second vector
    Returns:
        tau (float):
            kendall-tau a

    """
    size = vector1.size
    vector1, vector2 = _sort_and_rank(vector1, vector2)
    vector2, vector1 = _sort_and_rank(vector2, vector1)
    dis = _kendall_dis(vector1, vector2)  # discordant pairs
    obs = np.r_[True, (vector1[1:] != vector1[:-1]) |
                      (vector2[1:] != vector2[:-1]), True]
    cnt = np.diff(np.nonzero(obs)[0]).astype('int64', copy=False)
    ntie = (cnt * (cnt - 1) // 2).sum()  # joint ties
    xtie, x0, x1 = _count_rank_tie(vector1)     # ties in x, stats
    ytie, y0, y1 = _count_rank_tie(vector2)     # ties in y, stats
    tot = (size * (size - 1)) // 2
    # Note that tot = con + dis + (xtie - ntie) + (ytie - ntie) + ntie
    #               = con + dis + xtie + ytie - ntie
    con_minus_dis = tot - xtie - ytie + ntie - 2 * dis
    tau = con_minus_dis / tot
    # Limit range to fix computational errors
    tau = min(1., max(-1., tau))
    return tau


def _sort_and_rank(vector1, vector2):
    """does the sort and rank step of the _tau calculation"""
    perm = np.argsort(vector2, kind='mergesort')
    vector1 = vector1[perm]
    vector2 = vector2[perm]
    vector2 = np.r_[True, vector2[1:] != vector2[:-1]].cumsum(dtype=np.intp)
    return vector1, vector2


def _count_rank_tie(ranks):
    """ counts tied ranks for kendall-tau calculation"""
    cnt = np.bincount(ranks).astype('int64', copy=False)
    cnt = cnt[cnt > 1]
    return ((cnt * (cnt - 1) // 2).sum(),
        (cnt * (cnt - 1.) * (cnt - 2)).sum(),
        (cnt * (cnt - 1.) * (2*cnt + 5)).sum())


def _get_v(n_cond, sigma_k):
    """ get the rdm covariance from sigma_k """
    # calculate Xi
    c_mat = pairwise_contrast_sparse(np.arange(n_cond))
    if sigma_k is None:
        xi = c_mat @ c_mat.transpose()
    else:
        sigma_k = scipy.sparse.csr_matrix(sigma_k)
        xi = c_mat @ sigma_k @ c_mat.transpose()
    # calculate V
    v = xi.multiply(xi).tocsc()
    return v


def _parse_input_rdms(rdm1, rdm2):
    """Gets the vector representation of input RDMs, raises an error if
    the two RDMs objects have different dimensions

    Args:
        rdm1 (pyrsa.rdm.RDMs):
            first set of RDMs
        rdm2 (pyrsa.rdm.RDMs):
            second set of RDMs

    """
    if not isinstance(rdm1, np.ndarray):
        vector1 = rdm1.get_vectors()
    else:
        if len(rdm1.shape) == 1:
            vector1 = rdm1.reshape(1, -1)
        else:
            vector1 = rdm1
    if not isinstance(rdm2, np.ndarray):
        vector2 = rdm2.get_vectors()
    else:
        if len(rdm2.shape) == 1:
            vector2 = rdm2.reshape(1, -1)
        else:
            vector2 = rdm2
    if not vector1.shape[1] == vector2.shape[1]:
        raise ValueError('rdm1 and rdm2 must be RDMs of equal shape')
    vector1_no_nan = vector1[~np.isnan(vector1)].reshape(vector1.shape[0], -1)
    vector2_no_nan = vector2[~np.isnan(vector2)].reshape(vector2.shape[0], -1)
    if not vector1_no_nan.shape[1] == vector2_no_nan.shape[1]:
        raise ValueError('rdm1 and rdm2 have different nan positions')
    return vector1_no_nan, vector2_no_nan<|MERGE_RESOLUTION|>--- conflicted
+++ resolved
@@ -13,6 +13,7 @@
 from pyrsa.util.rdm_utils import _get_n_from_reduced_vectors
 from pyrsa.util.matrix import row_col_indicator_G
 
+
 def compare(rdm1, rdm2, method='cosine', sigma_k=None):
     """calculates the distances between two RDMs objects using a chosen method
 
@@ -41,21 +42,13 @@
     elif method == 'kendall' or method == 'tau-b':
         sim = compare_kendall_tau(rdm1, rdm2)
     elif method == 'tau-a':
-<<<<<<< HEAD
-        dist = compare_kendall_tau_a(rdm1, rdm2)
-    elif method == 'corr_cov':
-        dist = compare_correlation_cov_weighted(rdm1, rdm2, sigma_k=sigma_k)
-    elif method == 'cosine_cov':
-        dist = compare_cosine_cov_weighted(rdm1, rdm2, sigma_k=sigma_k)
-    elif method == 'rho-a':
-        dist = compare_rho_a(rdm1, rdm2)
-=======
         sim = compare_kendall_tau_a(rdm1, rdm2)
     elif method == 'corr_cov':
         sim = compare_correlation_cov_weighted(rdm1, rdm2, sigma_k=sigma_k)
     elif method == 'cosine_cov':
         sim = compare_cosine_cov_weighted(rdm1, rdm2, sigma_k=sigma_k)
->>>>>>> db554061
+    elif method == 'rho-a':
+        sim = compare_rho_a(rdm1, rdm2)
     else:
         raise ValueError('Unknown RDM comparison method requested!')
     return sim
@@ -137,45 +130,6 @@
     vector2 = vector2 - np.mean(vector2, 1, keepdims=True)
     sim = _cosine_cov_weighted(vector1, vector2, sigma_k)
     return sim
-
-
-def compare_cosine_cov_weighted(rdm1, rdm2, sigma_k=None):
-    """calculates the cosine distances between two RDMs objects
-
-    Args:
-        rdm1 (pyrsa.rdm.RDMs):
-            first set of RDMs
-        rdm2 (pyrsa.rdm.RDMs):
-            second set of RDMs
-    Returns:
-        numpy.ndarray: dist:
-            cosine distance between the two RDMs
-
-    """
-    vector1, vector2 = _parse_input_rdms(rdm1, rdm2)
-    sim = _cosine_cov_weighted(vector1, vector2, sigma_k)
-    return 1 - sim
-
-
-def compare_correlation_cov_weighted(rdm1, rdm2, sigma_k=None):
-    """calculates the correlation distances between two RDMs objects
-
-    Args:
-        rdm1 (pyrsa.rdm.RDMs):
-            first set of RDMs
-        rdm2 (pyrsa.rdm.RDMs):
-            second set of RDMs
-    Returns:
-        numpy.ndarray: dist:
-            correlation distance between the two RDMs
-
-    """
-    vector1, vector2 = _parse_input_rdms(rdm1, rdm2)
-    # compute by subtracting the mean and then calculating cosine similarity
-    vector1 = vector1 - np.mean(vector1, 1, keepdims=True)
-    vector2 = vector2 - np.mean(vector2, 1, keepdims=True)
-    sim = _cosine_cov_weighted(vector1, vector2, sigma_k)
-    return 1 - sim
 
 
 def compare_spearman(rdm1, rdm2):
@@ -341,7 +295,7 @@
     if sigma_k is not None:
         cos = _cosine_cov_weighted_slow(vector1, vector2, sigma_k=sigma_k)
     else:
-        # Compute the extended version of RDM vectors in whitened space 
+        # Compute the extended version of RDM vectors in whitened space
         vector1_m = _cov_weighting(vector1)
         vector2_m = _cov_weighting(vector2)
         # compute the inner products v1^T V^-1 v2 for all combinations
@@ -356,31 +310,31 @@
 
 
 def _cov_weighting(vector):
-    """Transforms a array of RDM vectors in to representation 
-    in which the elements are isotropic. This is a stretched-out 
+    """Transforms a array of RDM vectors in to representation
+    in which the elements are isotropic. This is a stretched-out
     second moment matrix, with the diagonal elements appended.
     To account for the fact that the off-diagonal elements are
     only there once, they are multipled by 2
 
     Args:
         vector (numpy.ndarray):
-            RDM vectors (2D) N x n_dist 
+            RDM vectors (2D) N x n_dist
     Returns:
         vector_w:
-            weighted vectors (M x n_dist + n_cond) 
+            weighted vectors (M x n_dist + n_cond)
     """
     N, n_dist = vector.shape
     n_cond = _get_n_from_reduced_vectors(vector)
-    vector_w = -0.5 * np.c_[vector,np.zeros((N, n_cond))]
+    vector_w = -0.5 * np.c_[vector, np.zeros((N, n_cond))]
     rowI, colI = row_col_indicator_G(n_cond)
-    sumI  = rowI + colI
-    m = vector_w @ sumI / n_cond # Column and row means
-    mm = np.sum(vector_w * 2,axis=1) / (n_cond * n_cond) # Overall mean
-    mm = mm.reshape(-1,1)
+    sumI = rowI + colI
+    m = vector_w @ sumI / n_cond  # Column and row means
+    mm = np.sum(vector_w * 2, axis=1) / (n_cond * n_cond)  # Overall mean
+    mm = mm.reshape(-1, 1)
     # subtract the column and row means and add overall mean
     vector_w = vector_w - m @ sumI.T + mm
-    # Weight the off-diagnoal terms double 
-    vector_w[:,:n_dist] = vector_w[:,:n_dist] * np.sqrt(2)
+    # Weight the off-diagnoal terms double
+    vector_w[:, :n_dist] = vector_w[:, :n_dist] * np.sqrt(2)
     return vector_w
 
 
@@ -470,8 +424,8 @@
     cnt = np.bincount(ranks).astype('int64', copy=False)
     cnt = cnt[cnt > 1]
     return ((cnt * (cnt - 1) // 2).sum(),
-        (cnt * (cnt - 1.) * (cnt - 2)).sum(),
-        (cnt * (cnt - 1.) * (2*cnt + 5)).sum())
+            (cnt * (cnt - 1.) * (cnt - 2)).sum(),
+            (cnt * (cnt - 1.) * (2*cnt + 5)).sum())
 
 
 def _get_v(n_cond, sigma_k):
