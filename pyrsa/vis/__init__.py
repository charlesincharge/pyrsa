<<<<<<< HEAD
from .model_plot import plot_model_comparison
from .rdm_plot import show_rdm
=======
from .rdm_plot import show_rdm
from .model_plot import plot_model_comparison
>>>>>>> 4fc85076
<|MERGE_RESOLUTION|>--- conflicted
+++ resolved
@@ -1,7 +1,2 @@
-<<<<<<< HEAD
-from .model_plot import plot_model_comparison
 from .rdm_plot import show_rdm
-=======
-from .rdm_plot import show_rdm
-from .model_plot import plot_model_comparison
->>>>>>> 4fc85076
+from .model_plot import plot_model_comparison