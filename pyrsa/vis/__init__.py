--- conflicted
+++ resolved
@@ -1,5 +1,2 @@
-<<<<<<< HEAD
 from .model_plot import plot_model_comparison
-=======
-from .rdm_plot import show_rdm
->>>>>>> c8b64845
+from .rdm_plot import show_rdm