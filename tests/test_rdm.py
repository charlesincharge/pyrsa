#!/usr/bin/env python3
# -*- coding: utf-8 -*-
"""
test_data
Test for RDM class 
@author: baihan
"""

import unittest
from unittest.mock import Mock, patch
import numpy as np 
from numpy.testing import assert_array_almost_equal
from numpy.testing import assert_array_equal
from scipy.spatial.distance import pdist
import pyrsa.rdm as rsr
import pyrsa as rsa

class TestRDM(unittest.TestCase): 
    
    def test_rdm3d_init(self):
        dis = np.zeros((8,5,5))
        mes = "Euclidean"
        des = {'session':0, 'subj':0}
        rdms = rsr.RDMs(dissimilarities=dis,
                        dissimilarity_measure=mes,
                        descriptors=des)
        self.assertEqual(rdms.n_rdm,8)
        self.assertEqual(rdms.n_cond,5)

    def test_rdm2d_init(self):
        dis = np.zeros((8,10))
        mes = "Euclidean"
        des = {'session':0, 'subj':0}
        rdms = rsr.RDMs(dissimilarities=dis,
                        dissimilarity_measure=mes,
                        descriptors=des)
        self.assertEqual(rdms.n_rdm,8)
        self.assertEqual(rdms.n_cond,5)

    def test_rdm3d_get_vectors(self):
        dis = np.zeros((8,5,5))
        mes = "Euclidean"
        des = {'session':0, 'subj':0}
        rdms = rsr.RDMs(dissimilarities=dis,
                        dissimilarity_measure=mes,
                        descriptors=des)
        v_rdms = rdms.get_vectors()
        self.assertEqual(v_rdms.shape[0],8)
        self.assertEqual(v_rdms.shape[1],10)

    def test_rdm2d_get_vectors(self):
        dis = np.zeros((8,10))
        mes = "Euclidean"
        des = {'session':0, 'subj':0}
        rdms = rsr.RDMs(dissimilarities=dis,
                        dissimilarity_measure=mes,
                        descriptors=des)
        v_rdms = rdms.get_vectors()
        self.assertEqual(v_rdms.shape[0],8)
        self.assertEqual(v_rdms.shape[1],10)

    def test_rdm3d_get_matrices(self):
        dis = np.zeros((8,5,5))
        mes = "Euclidean"
        des = {'session':0, 'subj':0}
        rdms = rsr.RDMs(dissimilarities=dis,
                        dissimilarity_measure=mes,
                        descriptors=des)
        m_rdms = rdms.get_matrices()
        self.assertEqual(m_rdms.shape[0],8)
        self.assertEqual(m_rdms.shape[1],5)
        self.assertEqual(m_rdms.shape[2],5)

    def test_rdm2d_get_matrices(self):
        dis = np.zeros((8,10))
        mes = "Euclidean"
        des = {'session':0, 'subj':0}
        rdms = rsr.RDMs(dissimilarities=dis,
                        dissimilarity_measure=mes,
                        descriptors=des)
        m_rdms = rdms.get_matrices()
        self.assertEqual(m_rdms.shape[0],8)
        self.assertEqual(m_rdms.shape[1],5)
        self.assertEqual(m_rdms.shape[2],5)

    def test_rdm_subset(self):
        dis = np.zeros((8,10))
        mes = "Euclidean"
        des = {'subj':0}
        rdm_des = {'session':np.array([0,1,2,2,4,5,6,7])}
        rdms = rsr.RDMs(dissimilarities=dis,
                        rdm_descriptors=rdm_des,
                        dissimilarity_measure=mes,
                        descriptors=des)
        rdms_subset = rdms.subset('session',np.array([0,1,2]))
        self.assertEqual(rdms_subset.n_rdm,4)
        self.assertEqual(rdms_subset.n_cond,5)
        assert_array_equal(rdms_subset.rdm_descriptors['session'],[0,1,2,2])

    def test_rdm_subset_pattern(self):
        dis = np.zeros((8,10))
        mes = "Euclidean"
        des = {'subj':0}
        pattern_des = {'type':np.array([0,1,2,2,4])}
        rdms = rsr.RDMs(dissimilarities=dis,
                        pattern_descriptors=pattern_des,
                        dissimilarity_measure=mes,
                        descriptors=des)
        rdms_subset = rdms.subset_pattern('type',np.array([0,1,2]))
        self.assertEqual(rdms_subset.n_rdm,8)
        self.assertEqual(rdms_subset.n_cond,4)
        assert_array_equal(rdms_subset.pattern_descriptors['type'],[0,1,2,2])

    def test_rdm_subsample(self):
        dis = np.zeros((8,10))
        mes = "Euclidean"
        des = {'subj':0}
        rdm_des = {'session':np.array([0,1,2,2,4,5,6,7])}
        rdms = rsr.RDMs(dissimilarities=dis,
                        rdm_descriptors=rdm_des,
                        dissimilarity_measure=mes,
                        descriptors=des)
        rdms_sample = rdms.subsample('session', np.array([0,1,2,2]))
        self.assertEqual(rdms_sample.n_rdm,6)
        self.assertEqual(rdms_sample.n_cond,5)
        assert_array_equal(rdms_sample.rdm_descriptors['session'],
                           [0,1,2,2,2,2])

    def test_rdm_subsample_pattern(self):
        dis = np.zeros((8,10))
        mes = "Euclidean"
        des = {'subj':0}
        pattern_des = {'type':np.array([0,1,2,2,4])}
        rdms = rsr.RDMs(dissimilarities=dis,
                        pattern_descriptors=pattern_des,
                        dissimilarity_measure=mes,
                        descriptors=des)
        rdms_sample = rdms.subsample_pattern('type',np.array([0,1,2,2]))
        self.assertEqual(rdms_sample.n_rdm,8)
        self.assertEqual(rdms_sample.n_cond,6)
        assert_array_equal(rdms_sample.pattern_descriptors['type'],[0,1,2,2,2,2])

    def test_rdm_idx(self):
        dis = np.zeros((8,10))
        mes = "Euclidean"
        des = {'subj':0}
        pattern_des = {'type':np.array([0,1,2,2,4])}
        rdms = rsr.RDMs(dissimilarities=dis,
                        pattern_descriptors=pattern_des,
                        dissimilarity_measure=mes,
                        descriptors=des)
        rdms_sample = rdms[2]
        self.assertEqual(rdms_sample.n_rdm,1)
        assert_array_equal(rdms_sample.dissimilarities[0], dis[2])
        rdms_sample = rdms[3,4,5]
        self.assertEqual(rdms_sample.n_rdm,3)
        assert_array_equal(rdms_sample.dissimilarities[0], dis[3])

    def test_rank_transform(self):
        from pyrsa.rdm import rank_transform
        dis = np.zeros((8,10))
        mes = "Euclidean"
        des = {'subj':0}
        pattern_des = {'type':np.array([0,1,2,2,4])}
        rdm_des = {'session':np.array([0,1,2,2,4,5,6,7])}
        rdms = rsr.RDMs(dissimilarities=dis,
                        rdm_descriptors=rdm_des,
                        pattern_descriptors=pattern_des,
                        dissimilarity_measure=mes,
                        descriptors=des)
        rank_rdm = rank_transform(rdms)
        assert rank_rdm.n_rdm == rdms.n_rdm
        assert rank_rdm.n_cond == rdms.n_cond
        
        
        
    def test_rdm_append(self):
        dis = np.zeros((8,10))
        mes = "Euclidean"
        des = {'subj':0}
        pattern_des = {'type':np.array([0,1,2,2,4])}
        rdm_des = {'session':np.array([0,1,2,2,4,5,6,7])}
        rdms = rsr.RDMs(dissimilarities=dis,
                        pattern_descriptors=pattern_des,
                        dissimilarity_measure=mes,
                        descriptors=des,
                        rdm_descriptors=rdm_des)
        rdms.append(rdms)
        assert rdms.n_rdm == 16
    
    def test_concat(self):
        from pyrsa.rdm import concat
        dis = np.zeros((8,10))
        dis2 = np.random.rand(8,10)
        mes = "Euclidean"
        des = {'subj':0}
        pattern_des = {'type':np.array([0,1,2,2,4])}
        rdm_des = {'session':np.array([0,1,2,2,4,5,6,7])}
        rdms1 = rsr.RDMs(dissimilarities=dis,
                        pattern_descriptors=pattern_des,
                        dissimilarity_measure=mes,
                        descriptors=des,
                        rdm_descriptors=rdm_des)
        rdms2 = rsr.RDMs(dissimilarities=dis2,
                        pattern_descriptors=pattern_des,
                        dissimilarity_measure=mes,
                        descriptors=des,
                        rdm_descriptors=rdm_des)
        rdms = concat((rdms1,rdms2))
        assert rdms.n_rdm == 16

    def test_categorical_rdm(self):
        from pyrsa.rdm import get_categorical_rdm
        category_vector = [1,2,2,3]
        rdm = get_categorical_rdm(category_vector)
        np.testing.assert_array_almost_equal(rdm.dissimilarities,
            np.array([[1., 1., 1., 0., 1., 1.]]))

class TestCalcRDM(unittest.TestCase): 
    
    def setUp(self):
        measurements = np.random.rand(20,5)
        des = {'session':0,'subj':0}
        obs_des = {'conds':np.array([0,0,1,1,2,2,2,3,4,5,0,0,1,1,2,2,2,3,4,5]),
                   'fold':np.array([0,0,0,0,0,0,0,0,0,0,1,1,1,1,1,1,1,1,1,1])
                   }
        chn_des = {'rois':np.array(['V1','V1','IT','IT','V4'])}
        self.test_data = rsa.data.Dataset(measurements=measurements,
                           descriptors=des,
                           obs_descriptors=obs_des,
                           channel_descriptors=chn_des
                           )

    def test_calc_euclid_nconds(self):
        rdm = rsr.calc_rdm(self.test_data, descriptor = 'conds', method = 'euclidean')
        assert rdm.n_cond == 6

    def test_parse_input(self):
        from pyrsa.rdm.calc import _parse_input
        data = Mock()
        data.descriptors = {'session': 0, 'subj': 0}
        data.measurements = np.random.rand(6, 5)
        desc_true = [0, 1, 2, 3, 4, 5]
        measurements, desc, descriptor = _parse_input(data, None)
        assert descriptor == 'pattern'
        assert np.all(np.array(desc_true) == desc)
        assert np.all(data.measurements == measurements)

    @patch('pyrsa.rdm.calc._parse_input')
    def test_calc_euclid_as_scipy(self, _parse_input):
        from pyrsa.rdm import calc_rdm
        data = Mock()
        data.descriptors = {'session': 0, 'subj': 0}
        data.measurements = np.random.rand(6, 5)
        desc = [0, 1, 2, 3, 4, 5]
        _parse_input.return_value = (data.measurements, desc, 'conds')
        rdm_expected = pdist(data.measurements)**2
        rdms = calc_rdm(
            self.test_data,
            descriptor='conds',
            method='euclidean'
        )
        assert_array_almost_equal(
            rdm_expected,
            rdms.dissimilarities.flatten()
        )

    @patch('pyrsa.rdm.calc._parse_input')
    def test_calc_correlation(self, _parse_input):
        from pyrsa.rdm import calc_rdm
        data = Mock()
        data.descriptors = {'session': 0, 'subj': 0}
        data.measurements = np.random.rand(6, 5)
        desc = [0, 1, 2, 3, 4, 5]
        _parse_input.return_value = (data.measurements, desc, 'conds')
        rdm_expected = 1 - np.corrcoef(data.measurements)
        rdme = rsr.RDMs(dissimilarities=np.array([rdm_expected]),
            dissimilarity_measure='correlation',
            descriptors=data.descriptors)
        rdm = calc_rdm(
            self.test_data,
            descriptor='conds',
            method='correlation'
        )
        assert_array_almost_equal(
            rdme.dissimilarities.flatten(),
            rdm.dissimilarities.flatten()
        )

    def test_calc_mahalanobis(self):
        rdm = rsr.calc_rdm(self.test_data, descriptor = 'conds', method = 'mahalanobis')
        assert rdm.n_cond == 6
        
    def test_calc_euclidean_save_memory(self):
        rdm = rsr.calc_rdm(self.test_data, descriptor = 'conds', method = 'euclidean')
        rdm2 = rsr.calc_rdm_euclid_save_memory(self.test_data,
                                               descriptor = 'conds')
        np.testing.assert_almost_equal(rdm.get_vectors(), rdm2.get_vectors())

    def test_calc_crossnobis(self):
        rdm = rsr.calc_rdm_crossnobis(self.test_data, descriptor = 'conds', cv_descriptor = 'fold')
        assert rdm.n_cond == 6


class TestCompareRDM(unittest.TestCase): 
    
    def setUp(self):
        dissimilarities1 = np.random.rand(1,15)
        des1 = {'session':0,'subj':0}
        self.test_rdm1 = rsa.rdm.RDMs(dissimilarities=dissimilarities1,
                           dissimilarity_measure='test',
                           descriptors=des1
                           )
        dissimilarities2 = np.random.rand(3,15)
        des2 = {'session':0,'subj':0}
        self.test_rdm2 = rsa.rdm.RDMs(dissimilarities=dissimilarities2,
                           dissimilarity_measure='test',
                           descriptors=des2
                           )
        dissimilarities3 = np.random.rand(7,15)
        des2 = {'session':0,'subj':0}
        self.test_rdm3 = rsa.rdm.RDMs(dissimilarities=dissimilarities3,
                           dissimilarity_measure='test',
                           descriptors=des2
                           )

    def test_compare_cosine(self):
        from pyrsa.rdm.compare import compare_cosine
        result = compare_cosine(self.test_rdm1, self.test_rdm1)
        assert_array_almost_equal(result, 1)
        result = compare_cosine(self.test_rdm1, self.test_rdm2)
        assert np.all(result < 1)
        
    def test_compare_cosine_cov(self):
        from pyrsa.rdm.compare import compare_cosine_cov_weighted
        result = compare_cosine_cov_weighted(self.test_rdm1,
                                             self.test_rdm1,
                                             sigma_k=np.eye(6))
        assert_array_almost_equal(result, 1)
        result = compare_cosine_cov_weighted(self.test_rdm1,
                                             self.test_rdm2,
                                             sigma_k=np.eye(6))
        assert np.all(result < 1)

    def test_compare_cosine_loop(self):
        from pyrsa.rdm.compare import compare_cosine
        result = compare_cosine(self.test_rdm2, self.test_rdm3)
        assert result.shape[0] == 3
        assert result.shape[1] == 7
        result_loop = np.zeros_like(result)
        d1 = self.test_rdm2.get_vectors()
        d2 = self.test_rdm3.get_vectors()
        for i in range(result_loop.shape[0]):
            for j in range(result_loop.shape[1]):
                result_loop[i,j] = (np.sum(d1[i] * d2[j]) 
                                    / np.sqrt(np.sum(d1[i] * d1[i]))
                                    / np.sqrt(np.sum(d2[j] * d2[j])))
        assert_array_almost_equal(result, result_loop)
        
    def test_compare_correlation(self):
        from pyrsa.rdm.compare import compare_correlation
        result = compare_correlation(self.test_rdm1, self.test_rdm1)
        assert_array_almost_equal(result, 1)
        result = compare_correlation(self.test_rdm1, self.test_rdm2)
        assert np.all(result < 1)

    def test_compare_correlation_cov(self):
        from pyrsa.rdm.compare import compare_correlation_cov_weighted
        result = compare_correlation_cov_weighted(self.test_rdm1,
                                                  self.test_rdm1)
        assert_array_almost_equal(result, 1)
        result = compare_correlation_cov_weighted(self.test_rdm1,
                                                  self.test_rdm2)
        assert np.all(result < 1)

    def test_compare_correlation_cov_sk(self):
        from pyrsa.rdm.compare import compare_correlation_cov_weighted
        result = compare_correlation_cov_weighted(self.test_rdm1,
                                                  self.test_rdm1,
                                                  sigma_k=np.eye(6))
        assert_array_almost_equal(result, 1)
        result = compare_correlation_cov_weighted(self.test_rdm1,
                                                  self.test_rdm2,
                                                  sigma_k=np.eye(6))
        assert np.all(result < 1)

    def test_compare_corr_loop(self):
        from pyrsa.rdm.compare import compare_correlation
        result = compare_correlation(self.test_rdm2, self.test_rdm3)
        assert result.shape[0] == 3
        assert result.shape[1] == 7
        result_loop = np.zeros_like(result)
        d1 = self.test_rdm2.get_vectors()
        d2 = self.test_rdm3.get_vectors()
        d1 = d1 - np.mean(d1, 1, keepdims=True)
        d2 = d2 - np.mean(d2, 1, keepdims=True)
        for i in range(result_loop.shape[0]):
            for j in range(result_loop.shape[1]):
                result_loop[i,j] = (np.sum(d1[i] * d2[j])
                                    / np.sqrt(np.sum(d1[i] * d1[i]))
                                    / np.sqrt(np.sum(d2[j] * d2[j])))
        assert_array_almost_equal(result, result_loop)
        
    def test_compare_spearman(self):
        from pyrsa.rdm.compare import compare_spearman
        result = compare_spearman(self.test_rdm1, self.test_rdm1)
        assert_array_almost_equal(result, 1)
        result = compare_spearman(self.test_rdm1, self.test_rdm2)
        assert np.all(result < 1)
<<<<<<< HEAD
        
    def test_compare_rho_a(self):
        from pyrsa.rdm.compare import compare_rho_a
        result = compare_rho_a(self.test_rdm1, self.test_rdm1)
        assert_array_almost_equal(result, 0)
        result = compare_rho_a(self.test_rdm1, self.test_rdm2)
        assert np.all(result>0)
        
=======

    def test_compare_rho_a(self):
        from pyrsa.rdm.compare import compare_rho_a
        result = compare_rho_a(self.test_rdm1, self.test_rdm1)
        assert_array_almost_equal(result, 1)
        result = compare_rho_a(self.test_rdm1, self.test_rdm2)
        assert np.all(result < 1)

>>>>>>> da3141c4
    def test_spearman_equal_scipy(self):
        from pyrsa.rdm.compare import _parse_input_rdms
        from pyrsa.rdm.compare import _all_combinations
        import scipy.stats
        from pyrsa.rdm.compare import compare_spearman
        def _spearman_r(vector1, vector2):
            """computes the spearman rank correlation between two vectors
        
            Args:
                vector1 (numpy.ndarray):
                    first vector
                vector1 (numpy.ndarray):
                    second vector
            Returns:
                corr (float):
                    spearman r
        
            """
            corr = scipy.stats.spearmanr(vector1, vector2).correlation
            return corr
        vector1, vector2 = _parse_input_rdms(self.test_rdm1, self.test_rdm2)
        sim = _all_combinations(vector1, vector2, _spearman_r)
        result = sim
        result2 = compare_spearman(self.test_rdm1, self.test_rdm2)
        assert_array_almost_equal(result,result2)
        
    def test_compare_kendall_tau(self):
        from pyrsa.rdm.compare import compare_kendall_tau
        result = compare_kendall_tau(self.test_rdm1, self.test_rdm1)
        assert_array_almost_equal(result, 1)
        result = compare_kendall_tau(self.test_rdm1, self.test_rdm2)
        assert np.all(result < 1)

    def test_compare_kendall_tau_a(self):
        from pyrsa.rdm.compare import compare_kendall_tau_a
        result = compare_kendall_tau_a(self.test_rdm1, self.test_rdm1)
        assert_array_almost_equal(result, 1)
        result = compare_kendall_tau_a(self.test_rdm1, self.test_rdm2)
        assert np.all(result < 1)

    def test_compare(self):
        from pyrsa.rdm.compare import compare
        result = compare(self.test_rdm1, self.test_rdm1)
        assert_array_almost_equal(result, 1)
        result = compare(self.test_rdm1, self.test_rdm2, method='corr')
        result = compare(self.test_rdm1, self.test_rdm2, method='corr_cov')
        result = compare(self.test_rdm1, self.test_rdm2, method='spearman')
        result = compare(self.test_rdm1, self.test_rdm2, method='cosine')
        result = compare(self.test_rdm1, self.test_rdm2, method='cosine_cov')
        result = compare(self.test_rdm1, self.test_rdm2, method='kendall')


class TestSave(unittest.TestCase):
    def test_dict_conversion(self):
        dis = np.zeros((8,10))
        mes = "Euclidean"
        des = {'subj':0}
        pattern_des = {'type':np.array([0,1,2,2,4])}
        rdm_des = {'session':np.array([0,1,2,2,4,5,6,7])}
        rdms = rsa.rdm.RDMs(dissimilarities=dis,
                        pattern_descriptors=pattern_des,
                        dissimilarity_measure=mes,
                        descriptors=des,
                        rdm_descriptors=rdm_des)
        rdm_dict = rdms.to_dict()
        rdms_loaded = rsa.rdm.rdms_from_dict(rdm_dict)
        assert rdms_loaded.n_cond == rdms.n_cond
        assert np.all(rdms_loaded.pattern_descriptors['type'] == pattern_des['type'])
        assert np.all(rdms_loaded.rdm_descriptors['session'] == rdm_des['session'])
        assert rdms_loaded.descriptors['subj'] == 0

    def test_save_load(self):
        import io
        f = io.BytesIO() # Essentially a Mock file
        dis = np.zeros((8,10))
        mes = "Euclidean"
        des = {'subj':0}
        pattern_des = {'type':np.array([0,1,2,2,4])}
        rdm_des = {'session':np.array([0,1,2,2,4,5,6,7])}
        rdms = rsa.rdm.RDMs(dissimilarities=dis,
                        pattern_descriptors=pattern_des,
                        dissimilarity_measure=mes,
                        descriptors=des,
                        rdm_descriptors=rdm_des)
        rdms.save(f, file_type='hdf5')
        rdms_loaded = rsa.rdm.load_rdm(f, file_type='hdf5')
        assert rdms_loaded.n_cond == rdms.n_cond
        assert np.all(rdms_loaded.pattern_descriptors['type'] == pattern_des['type'])
        assert np.all(rdms_loaded.rdm_descriptors['session'] == rdm_des['session'])
        assert rdms_loaded.descriptors['subj'] == 0
        


if __name__ == '__main__':
    unittest.main()  <|MERGE_RESOLUTION|>--- conflicted
+++ resolved
@@ -407,25 +407,14 @@
         assert_array_almost_equal(result, 1)
         result = compare_spearman(self.test_rdm1, self.test_rdm2)
         assert np.all(result < 1)
-<<<<<<< HEAD
-        
+
     def test_compare_rho_a(self):
         from pyrsa.rdm.compare import compare_rho_a
         result = compare_rho_a(self.test_rdm1, self.test_rdm1)
-        assert_array_almost_equal(result, 0)
+        assert_array_almost_equal(result, 1)
         result = compare_rho_a(self.test_rdm1, self.test_rdm2)
-        assert np.all(result>0)
-        
-=======
-
-    def test_compare_rho_a(self):
-        from pyrsa.rdm.compare import compare_rho_a
-        result = compare_rho_a(self.test_rdm1, self.test_rdm1)
-        assert_array_almost_equal(result, 1)
-        result = compare_rho_a(self.test_rdm1, self.test_rdm2)
-        assert np.all(result < 1)
-
->>>>>>> da3141c4
+        assert np.all(result < 1)
+
     def test_spearman_equal_scipy(self):
         from pyrsa.rdm.compare import _parse_input_rdms
         from pyrsa.rdm.compare import _all_combinations
