--- conflicted
+++ resolved
@@ -426,17 +426,10 @@
         )
 
     def test_calc_list_descriptors(self):
-<<<<<<< HEAD
-        rdm = rsr.calc_rdm([self.test_data, self.test_data],
-                           descriptor='conds',
-                           method='euclidean')
-        assert np.all(rdm.rdm_descriptors['subj'] == np.array([0, 0]))
-=======
         rdm = rsr.calc_rdm([self.test_data, self.test_data, self.test_data],
                            descriptor='conds',
                            method='euclidean')
         assert np.all(rdm.rdm_descriptors['subj'] == np.array([0, 0, 0]))
->>>>>>> 50465483
 
     def test_calc_mahalanobis(self):
         rdm = rsr.calc_rdm(self.test_data, descriptor='conds',
